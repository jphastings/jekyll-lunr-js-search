require 'rake'
require 'uglifier'
require 'fileutils'

task :default => :build

<<<<<<< HEAD
=======
desc "Ensures all dependent JS libraries are installed and builds the gem."
task :build_gem => :build do
  exec("gem build jekyll-lunr-js-search.gemspec")
end

>>>>>>> 23d7c310
task :build => [
  :bower_update,
  :create_build_dir,
  :copy_jekyll_plugin,
  :concat_js,
  :minify_js]

task :bower_update do
  abort "Please ensure bower is installed: npm install -g bower" unless system('bower install')
end

task :create_build_dir do
  Dir.mkdir('build') unless Dir.exists?('build')
end

task :copy_jekyll_plugin do
  lunr_version = File.read("bower_components/lunr.js/VERSION").strip
  open("build/jekyll_lunr_js_search.rb", "w") do |concat|
    Dir.glob("lib/jekyll_lunr_js_search/*.rb") do |file|
      ruby = File.read(file).sub(/LUNR_VERSION = .*$/, "LUNR_VERSION = \"#{lunr_version}\"")
      concat.puts ruby
    end
  end
end

task :concat_js do
  files = [
    'bower_components/jquery/dist/jquery.js',
    'bower_components/mustache/mustache.js',
    'bower_components/date.format/date.format.js',
    'bower_components/uri.js/src/URI.js',
    'js/jquery.lunr.search.js'
  ]

  File.open('build/search.js', 'w') do |file|
    file.write(files.inject('') { |data, file|
      data << File.read(file)
    })
  end
  # Lunr is stored separately so we can use it for index generation
  FileUtils.cp('bower_components/lunr.js/lunr.min.js', 'build/lunr.min.js')
end

task :minify_js do
  minified, map = Uglifier.new.compile_with_map(File.read('build/search.js'))
  File.open('build/search.js.map', 'w') { |file| file.write(map) }
  File.open('build/search.min.js', 'w') do |file|
    file.puts minified
    file.write "//# sourceMappingURL=search.js.map"
  end
end<|MERGE_RESOLUTION|>--- conflicted
+++ resolved
@@ -4,14 +4,11 @@
 
 task :default => :build
 
-<<<<<<< HEAD
-=======
 desc "Ensures all dependent JS libraries are installed and builds the gem."
 task :build_gem => :build do
   exec("gem build jekyll-lunr-js-search.gemspec")
 end
 
->>>>>>> 23d7c310
 task :build => [
   :bower_update,
   :create_build_dir,
