--- conflicted
+++ resolved
@@ -52,15 +52,11 @@
       # Index all pages except pages matching any value in config['lunr_excludes'] or with date['exclude_from_search']
       # The main content from each page is extracted and saved to disk as json
       def generate(site)
-<<<<<<< HEAD
         if @index.nil?
-          puts 'Skipping indexing as user request'
+          Jekyll.logger.info "Lunr:", 'Skipping search indexing at user request'
           return
         end
-        puts 'Running the search indexer...'
-=======
         Jekyll.logger.info "Lunr:", 'Creating search index...'
->>>>>>> 23d7c310
 
         # gather pages and posts
         items = pages_to_index(site)
